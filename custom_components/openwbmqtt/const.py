--- conflicted
+++ resolved
@@ -229,19 +229,6 @@
         entity_registry_enabled_default=False,
         value_fn=lambda x: round(float(x) * (-1.0)),
         icon="mdi:solar-power-variant-outline",
-    ),
-    openwbSensorEntityDescription(
-        key="evu/W",
-        name="EVU-Leistung",
-        device_class=SensorDeviceClass.POWER,
-        native_unit_of_measurement=POWER_WATT,
-        state_class=SensorStateClass.MEASUREMENT,
-        entity_registry_enabled_default=False,
-<<<<<<< HEAD
-=======
-        value_fn=lambda x: round(float(x)),
->>>>>>> f6fbb0dc
-        icon="mdi:transmission-tower",
     ),
     openwbSensorEntityDescription(
         key="evu/WhImported",
